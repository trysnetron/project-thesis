\section{Introduction}

\subsection{Background}

In our digital world, the demand for computing platforms with higher performance and smaller footprints increases on a daily basis. In later years a class of integrated circuits (ICs) has emerged as the go-to solution for embedded devices where performance, features and small form factor are important parameters, System on Chips (SoCs).

SoCs are fully fledged computer platforms with the necessary memory and storage for operation and powerful peripherals like field programmeable gate arrays (FPGAs) or modems for wireless communication like WiFi, Bluetooth and ZigBee. All of this is packaged on a single chip, thereby the name. In contrast to traditional microcontrollers which has been a favourite in the embedded landscape for decades, SoCs pack a bigger punch. They are equipped with more powerful microprocessors, sometimes even multiprocessors. This makes them a sought after platform for applications where high throughput are crucial, like aerospace, automotive, signal processing, communication, multimedia and military use.

A downside to the increased complexity of the electronics and the demands for smaller devices is the packaging of ICS. Integrated circuits with a high pin count very often use ball grid array (BGA) packages. These are ICs with the connectors placed in a dense grid on the bottom of the packaging, instead of on the tradition side placement. While very space efficient, this way of connecting ICs to printed circuit boards (PCBs) introduces several challenges for hardware designers. Firstly, the clearance between each pin requires PCBs with more than 2 layers. Tradition methods of PCB manufacture like copper etching or milling is only possible (or proctical) for 2 layer boards. This means prototypes has to be produced at larger production factories that has the expensive equipment available. Multi-layer boards are also more expensive. It is true that the manufacturing cost and lead time for PCBs has decreased drastically over the last years with the technological advances made, but it still imposes a high cost and increases the time to market. Another important factor is debugging. Advanced multi-layer PCBs are challenging to debug and slows down the development and prototyping phase of product development. Time-to-market is an increasingly important factor when developing embedded systems, as the market is highly competitive and disruptive. 

\emph{About System on Modules (SoMs)...}


\subsection{Scope}

<<<<<<< HEAD
This report explores the process of designing, implementing and testing an embedded system previously powered by a SoC, with a SoM. It details A case study was performed in cooperation with Revolve NTNU, a Formula Student team that spends 8 months designing, building and testing an electric race car, before attending multiple international competitions during the summer where they face off against teams from other universities worldwide. 

The system that was implemented was the vehicle control unit (VCU), the main control system of the car which is responsible for, among other things, controlling the speed of each of the car's four electric motors.

This setting makes for an ideal environment to look at the entire product development process, as the product must be quickly prototyped, verified and produced, and the deadlines are absolute. Without a functioning VCU, the car cannot function.
=======
This report explores the process of designing, implementing and testing an embedded system previously powered by a SoC, with a SoM. A case study was performed in cooperation with Revolve NTNU, a Formula Student team that spends one year designing, building and testing an electric race car, before attending multiple international competitions during the summer where they face off against teams from other universities worldwide.

The automotive setting makes for an ideal environment to look at the entire product development process, as the product must be quickly prototyped, verified and produced, and the deadlines are absolute. The vehicle is useless without a functioning control system.
>>>>>>> 05d83507


\subsection{Outline}<|MERGE_RESOLUTION|>--- conflicted
+++ resolved
@@ -13,17 +13,9 @@
 
 \subsection{Scope}
 
-<<<<<<< HEAD
-This report explores the process of designing, implementing and testing an embedded system previously powered by a SoC, with a SoM. It details A case study was performed in cooperation with Revolve NTNU, a Formula Student team that spends 8 months designing, building and testing an electric race car, before attending multiple international competitions during the summer where they face off against teams from other universities worldwide. 
-
-The system that was implemented was the vehicle control unit (VCU), the main control system of the car which is responsible for, among other things, controlling the speed of each of the car's four electric motors.
-
-This setting makes for an ideal environment to look at the entire product development process, as the product must be quickly prototyped, verified and produced, and the deadlines are absolute. Without a functioning VCU, the car cannot function.
-=======
 This report explores the process of designing, implementing and testing an embedded system previously powered by a SoC, with a SoM. A case study was performed in cooperation with Revolve NTNU, a Formula Student team that spends one year designing, building and testing an electric race car, before attending multiple international competitions during the summer where they face off against teams from other universities worldwide.
 
 The automotive setting makes for an ideal environment to look at the entire product development process, as the product must be quickly prototyped, verified and produced, and the deadlines are absolute. The vehicle is useless without a functioning control system.
->>>>>>> 05d83507
 
 
 \subsection{Outline}